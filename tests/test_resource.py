# -*- coding: utf-8 -*-
from __future__ import absolute_import
from __future__ import division
from __future__ import print_function
from __future__ import unicode_literals

import datapackage
import datapackage.schema
from datapackage import compat
import posixpath
from nose.tools import raises

if compat.is_py2:
    import mock as mocklib

if compat.is_py3:
    if compat.is_py32:
        import mock as mocklib
    else:
        from unittest import mock as mocklib


class TestDatapackage(object):
    def setup(self):
        self.dpkg = datapackage.DataPackage("tests/test.dpkg")
        kwargs = self.dpkg['resources'][0]
        kwargs['datapackage_uri'] = compat.str(self.dpkg.base)
        self.resource = datapackage.Resource(**kwargs)

    def teardown(self):
        pass

    def patch_urlopen_size(self, mock_urlopen, size):
        mock_meta = mocklib.Mock()
        mock_meta.getheaders.side_effect = [[size]]

        mock_site = mocklib.Mock()
        mock_site.info.return_value = mock_meta

        mock_urlopen.return_value = mock_site

    def test_get_data(self):
        """Try reading the resource data"""
        data = self.resource.data
        assert data == {"foo": "bar"}

    @raises(ValueError)
    def test_create_resource_missing_required_field(self):
        datapackage.Resource()

    def test_get_missing_data(self):
        """Try reading missing resource data"""
        del self.resource['data']
        data = self.resource.data
        assert data is None

    def test_clear_data(self):
        """Check that setting data to none removes it from the descriptor"""
        self.resource.data = None
        assert 'data' not in self.resource

    def test_set_data(self):
        """Check that setting the data works"""
        # 1 will get converted to "1" because it gets translated into
        # a json object, and json keys are always strings
        self.resource.data = {"foo": "bar", 1: 2}
        assert "foo" in self.resource.data
        assert self.resource.data["foo"] == "bar"
        assert 1 in self.resource.data, self.resource.data
        assert self.resource.data[1] == 2

    def test_get_path(self):
        """Try reading the resource path"""
        path = self.resource.path
        assert path == "foobar.json"

    def test_get_fullpath(self):
        """Try reading the full resource path"""
        path = self.resource.fullpath
        assert path == posixpath.join(self.dpkg.base, "foobar.json"),\
            path
        assert posixpath.exists(path)

    def test_get_missing_path(self):
        """Try reading the path when it is missing"""
        del self.resource['path']
        path = self.resource.path
        assert path is None

    def test_get_missing_fullpath(self):
        """Try reading the full path when it is missing"""
        del self.resource['path']
        path = self.resource.fullpath
        assert path is None

    def test_clear_path(self):
        """Check that setting path to none removes it from the descriptor"""
        self.resource.path = None
        assert 'path' not in self.resource

    def test_set_path(self):
        """Check that setting the path works"""
        self.resource.path = compat.str("barfoo.json")
        assert self.resource.path == "barfoo.json"
        assert self.resource.fullpath == posixpath.join(self.dpkg.base,
                                                        "barfoo.json")

    def test_get_url(self):
        """Try reading the resource url"""
        url = self.resource.url
        assert url == "http://foobar.com/foobar.json"

    def test_get_missing_url(self):
        """Try reading the resource url when it is missing"""
        del self.resource['url']
        url = self.resource.url
        assert url is None

    def test_clear_url(self):
        """Check that setting the url to none removes it from the descriptor"""
        self.resource.url = None
        assert 'url' not in self.resource

    def test_set_url(self):
        """Try setting the resource url"""
        self.resource.url = compat.str("https://www.google.com")
        assert self.resource.url == "https://www.google.com",\
            self.resource.url

    @raises(ValueError)
    def test_set_bad_url(self):
        """Try setting the resource url to an invalid url"""
        self.resource.url = compat.str("google")

    def test_get_name(self):
        """Try reading the resource name"""
        assert self.resource.name == "foobar"

    def test_get_default_name(self):
        """Try reading the default resource name"""
        del self.resource['name']
        assert self.resource.name == compat.str('')

    def test_set_name(self):
        """Try setting the resource name"""
        self.resource.name = compat.str("barfoo")
        assert self.resource.name == "barfoo"

    def test_set_name_to_none(self):
        """Try setting the resource name to none"""
        self.resource.name = None
        assert self.resource.name == '', self.resource.name

    @raises(ValueError)
    def test_set_invalid_name(self):
        """Try setting the resource name to an invalid name"""
        self.resource.name = "foo bar"

    def test_get_format(self):
        """Try reading the resource format"""
        assert self.resource.format == "json"

    def test_get_default_format(self):
        """Try reading the default resource format"""
        del self.resource['format']
        assert self.resource.format == ''

    def test_set_format(self):
        """Try setting the resource format"""
        self.resource.format = 'csv'
        assert self.resource.format == 'csv'

    def test_set_format_to_none(self):
        """Try setting the resource format to none"""
        self.resource.format = None
        assert self.resource.format == ''
        assert self.resource['format'] == ''

    def test_get_mediatype(self):
        """Try reading the resource mediatype"""
        assert self.resource.mediatype == "application/json"

    def test_get_default_mediatype(self):
        """Try reading the default mediatype"""
        del self.resource['mediatype']
        assert self.resource.mediatype == ''

    def test_set_mediatype(self):
        """Try setting the resource mediatype"""
        self.resource.mediatype = 'text/csv'
        assert self.resource.mediatype == 'text/csv'

    def test_set_mediatype_to_none(self):
        """Try setting the resource mediatype to none"""
        self.resource.mediatype = None
        assert self.resource.mediatype == ''
        assert self.resource['mediatype'] == ''

    @raises(ValueError)
    def test_set_invalid_mediatype(self):
        """Try setting the resource mediatype to an invalid mimetype"""
        self.resource.mediatype = "foo"

    def test_get_encoding(self):
        """Try reading the resource encoding"""
        assert self.resource.encoding == 'utf-8'

    def test_get_default_encoding(self):
        """Try reading the default encoding"""
        del self.resource['encoding']
        assert self.resource.encoding == 'utf-8'

    def test_set_encoding(self):
        """Try setting the resource encoding"""
        self.resource.encoding = 'latin1'
        assert self.resource.encoding == 'latin1'

    def test_set_encoding_to_none(self):
        """Try setting the resource encoding to none"""
        self.resource.encoding = None
        assert self.resource.encoding == 'utf-8'
        assert self.resource['encoding'] == 'utf-8'

    def test_guess_mediatype(self):
        assert self.resource._guess_mediatype() == 'application/json'
        self.resource.path = "foo.csv"
        assert self.resource._guess_mediatype() == 'text/csv'
        self.resource.path = "foo.jpg"
        assert self.resource._guess_mediatype() == 'image/jpeg'

        self.resource.path = None
        assert self.resource._guess_mediatype() == 'application/json'
        self.resource.url = "http://foobar.com/foo.csv"
        assert self.resource._guess_mediatype() == 'text/csv'
        self.resource.url = "http://foobar.com/foo.jpg"
        assert self.resource._guess_mediatype() == 'image/jpeg'

    def test_guess_format(self):
        assert self.resource._guess_format() == 'json'
        self.resource.path = "foo.csv"
        assert self.resource._guess_format() == 'csv'
        self.resource.path = "foo.jpg"
        assert self.resource._guess_format() == 'jpg'

        self.resource.path = None
        self.resource.url = "http://foobar.com/foo.json"
        assert self.resource._guess_format() == 'json'
        self.resource.url = "http://foobar.com/foo.csv"
        assert self.resource._guess_format() == 'csv'
        self.resource.url = "http://foobar.com/foo.jpg"
        assert self.resource._guess_format() == 'jpg'

        self.resource.url = None
        self.resource.mediatype = "application/json"
        assert self.resource._guess_format() == 'json'
        self.resource.mediatype = "text/csv"
        assert self.resource._guess_format() == 'csv'
        self.resource.mediatype = "image/jpeg"
        assert self.resource._guess_format() == 'jpg'

    def test_data_bytes(self):
        """Checks that the size is computed correctly from the data"""
        assert self.resource._data_bytes() == self.resource.bytes

    @raises(ValueError)
    def test_data_bytes_no_data(self):
        """Check that an error is raised when _data_bytes is called but there
        is no data

        """
        self.resource.data = None
        self.resource._data_bytes()

    def test_path_bytes(self):
        """Checks that the size is computed correctly from the path"""
        assert self.resource._path_bytes() == self.resource.bytes

    @raises(ValueError)
    def test_path_bytes_no_path(self):
        """Check that an error is raised when _path_bytes is called but there
        is no path

        """
        self.resource.path = None
        self.resource._path_bytes()

    @mocklib.patch('datapackage.compat.urlopen')
    def test_url_bytes(self, mock_urlopen):
        """Checks that the size is computed correctly from the url"""
        self.patch_urlopen_size(mock_urlopen, '14')
        assert self.resource._url_bytes() == self.resource.bytes

    @raises(ValueError)
    def test_url_bytes_no_url(self):
        """Check that an error is raised when _url_bytes is called but there
        is no url

        """
        self.resource.url = None
        self.resource._url_bytes()

    def test_compute_bytes_from_data(self):
        """Test computing the size from inline data"""
        del self.resource['bytes']
        self.resource.update_bytes()
        assert self.resource.bytes == 14

    def test_update_bytes_data_unchanged(self):
        """Test that updating the size from inline data does not throw an
        error when the size has not changed.

        """
        self.resource.update_bytes()
        assert self.resource.bytes == 14

    def test_compute_bytes_from_path(self):
        """Test computing the size from the file given by the path"""
        self.resource.data = None
        del self.resource['bytes']
        self.resource.update_bytes()
        assert self.resource.bytes == 14

    def test_update_bytes_path_unchanged(self):
        """Test that updating the size from the file given by the path does
        not throw an error when the size has not changed.

        """
        self.resource.data = None
        self.resource.update_bytes()
        assert self.resource.bytes == 14

    @mocklib.patch('datapackage.compat.urlopen')
    def test_compute_bytes_from_url(self, mock_urlopen):
        """Test computing the size from the url"""
        self.patch_urlopen_size(mock_urlopen, '14')
        self.resource.data = None
        self.resource.path = None
        del self.resource['bytes']
        self.resource.update_bytes()
        assert self.resource.bytes == 14

    @mocklib.patch('datapackage.compat.urlopen')
    def test_update_bytes_url_unchanged(self, mock_urlopen):
        """Test that updating the size from the url does not throw an
        error when the size has not changed.

        """
        self.patch_urlopen_size(mock_urlopen, '14')
        self.resource.data = None
        self.resource.path = None
        self.resource.update_bytes()
        assert self.resource.bytes == 14

    @raises(RuntimeError)
    def test_update_bytes_data_changed(self):
        """Check that updating the bytes from the inline data throws an error
        when the size has changed.

        """
        self.resource['bytes'] = 15
        self.resource.update_bytes()

    @raises(RuntimeError)
    def test_update_bytes_path_changed(self):
        """Check that updating the bytes from the path throws an error when
        the size has changed.

        """
        self.resource.data = None
        self.resource['bytes'] = 15
        self.resource.update_bytes()

    @raises(RuntimeError)
    @mocklib.patch('datapackage.compat.urlopen')
    def test_update_bytes_url_changed(self, mock_urlopen):
        """Check that updating the bytes from the url throws an error when the
        size has changed.

        """
        self.patch_urlopen_size(mock_urlopen, '14')
        self.resource.data = None
        self.resource.path = None
        self.resource['bytes'] = 15
        self.resource.update_bytes()

    def test_update_bytes_data_changed_unverified(self):
        """Check that updating the bytes from the inline data works, when the
        size has changed but the size is not being verified.

        """
        self.resource['bytes'] = 15
        self.resource.update_bytes(verify=False)
        assert self.resource.bytes == 14
        assert self.resource['bytes'] == 14

    def test_update_bytes_path_changed_unverified(self):
        """Check that updating the bytes from the path works, when the size
        has changed but the size is not being verified.

        """
        self.resource.data = None
        self.resource['bytes'] = 15
        self.resource.update_bytes(verify=False)
        assert self.resource.bytes == 14
        assert self.resource['bytes'] == 14

    @mocklib.patch('datapackage.compat.urlopen')
    def test_update_bytes_url_changed_unverified(self, mock_urlopen):
        """Check that updating the bytes from the url works, when the size has
        changed but the size is not being verified.

        """
        self.patch_urlopen_size(mock_urlopen, '14')
        self.resource.data = None
        self.resource['bytes'] = 15
        self.resource.update_bytes(verify=False)
        assert self.resource.bytes == 14
        assert self.resource['bytes'] == 14


    def test_set_licenses(self):
        """Test setting the licenses"""
        license_type = "ODC-PDDL-1.0"
        license_url = "http://opendefinition.org/licenses/odc-pddl"
        self.resource.licenses = [
            {"type": license_type,
             "url": license_url}]
        licenses = self.resource.licenses
        assert len(licenses) == 1
        assert licenses[0]["type"] == license_type
        assert licenses[0]["url"] == license_url

    def test_add_license(self):
        """Test adding another license"""
        self.resource.add_license("odc-pddl-1.0")
        licenses = self.resource.licenses
        assert len(licenses) == 2
        assert licenses[0]["type"] == "CC-BY"
        ccby_url = "http://creativecommons.org/licenses/by/4.0/"
        assert licenses[0]["url"] == ccby_url
        assert licenses[1]["type"] == "ODC-PDDL-1.0"

    def test_get_missing_licenses(self):
        """Check than an empty list is return when there are no licenses"""
        del self.resource['licenses']
        assert 'licenses' not in self.resource

    def test_get_sources(self):
        """Try reading the sources"""
        sources = self.resource.sources
        assert len(sources) == 1
        assert sources[0]["name"] == "World Bank and OECD"
        assert sources[0]["web"] == \
            "http://data.worldbank.org/indicator/NY.GDP.MKTP.CD"
        assert 'email' not in sources[0]

    def test_get_default_sources(self):
        """Check that the default sources are removed"""
        del self.resource['sources']
        assert 'sources' not in self.resource

    def test_set_sources(self):
        """Check that setting the sources works"""
        self.resource.sources = None
        assert 'sources' not in self.resource
        self.resource.sources = [
            {"name": "foo", "web": "https://bar.com/"}]
        sources = self.resource.sources
        assert len(sources) == 1
        assert sources[0]["name"] == "foo"
        assert sources[0]["web"] == "https://bar.com/"

    def test_add_source(self):
        """Try adding a new source with add_source"""
        self.resource.add_source("foo", email="bar@test.com")
        sources = self.resource.sources
        assert len(sources) == 2
        assert sources[0]["name"] == "World Bank and OECD"
        assert sources[0]["web"] == \
            "http://data.worldbank.org/indicator/NY.GDP.MKTP.CD"
        assert sources[1]["name"] == "foo"
        assert sources[1]["email"] == "bar@test.com"

    def test_resource_schema_valid(self):
        required = datapackage.schema.Constraints(required=True)

        title = datapackage.schema.Field(
            name='title', title='Title of Batman movie',
            type='string', constraints=required)
        actor = datapackage.schema.Field(
            name='actor', title='Actor portraying Batman')
        villain = datapackage.schema.Field(
            name='villain', title='Movie villain')

        schema = datapackage.schema.Schema(
            fields=[title, actor, villain],
            primaryKey=[title, villain])

        reference = datapackage.schema.Reference(
            datapackage='http://gotham.us/datapackages',
            resource='villains',
            fields=['name'])
        foreign_key = datapackage.schema.ForeignKey(fields=[villain],
                                                    reference=reference)

        schema.add_foreign_key(foreign_key)

        # In the assertions we will access the schema as a dictionary because
        # that's how it should get serialized
        assert 'fields' in schema, 'Fields not found in schema'
        expected_field_order = ['title', 'actor', 'villain']
        assert [f.name for f in schema['fields']] == expected_field_order, \
            'Field order is incorrect'
        # Constraints for first field should be required == True
        assert schema['fields'][0]['constraints']['required'] == True, \
            'Required constraint changes'
        assert schema['fields'][0]['type'] == title.type, \
            'Field type changes'
        assert schema['fields'][1]['title'] == actor.title, \
            'Field title changes'

        assert 'primaryKey' in schema, 'primaryKey not found in schema'
        assert schema.primaryKey == ['title', 'villain'], \
            'primaryKey is incorrect in schema'

        assert 'foreignKeys' in schema, 'foreignKeys not found in schema'
        assert len(schema['foreignKeys']) == 1, \
            'foreignKeys does not hold a single foreignKey'
        assert schema['foreignKeys'][0]['fields'] == ['villain']
        schema_reference = schema['foreignKeys'][0]['reference']
        assert schema_reference['datapackage'] == reference.datapackage, \
            'Datapackage in reference changess'
        assert schema_reference['resource'] == reference.resource, \
            'Resource in reference changes'
        assert schema_reference['fields'] == ['name'], \
            'Fields in reference changes'

    @raises(AttributeError)
    def test_resource_schema_field_constraint_invalid_constraint(self):
        datapackage.schema.Constraints(awesome=True)

    @raises(ValueError)
    def test_resource_schema_field_missing_name(self):
        datapackage.schema.Field(title='Movie villain')

    @raises(AttributeError)
    def test_resource_schema_field_invalid_attribute(self):
        datapackage.schema.Field(
            name='villain', joker='Movie villain')

    @raises(AttributeError)
    def test_resource_schema_invalid_attribute(self):
        title = datapackage.schema.Field(
            name='title', title='Title of Batman movie')
        actor = datapackage.schema.Field(
            name='actor', title='Actor portraying Batman')
        villain = datapackage.schema.Field(
            name='villain', title='Movie villain')
        datapackage.schema.Schema(
            fields=[title, actor, villain],
            description='This dataset resource shows all the Batman movies')

    @raises(AttributeError)
    def test_resource_schema_bad_primaryKey(self):
        title = datapackage.schema.Field(
            name='title', title='Title of Batman movie')
        actor = datapackage.schema.Field(
            name='actor', title='Actor portraying Batman')
        villain = datapackage.schema.Field(
            name='villain', title='Movie villain')
        penguin = datapackage.schema.Field(
            name='penguin', title='Oswald Chesterfield Cobblepot')
        schema = datapackage.schema.Schema(
            fields=[title, actor, villain],
            primaryKey=[title, penguin])

    @raises(ValueError)
    def test_field_missing_name(self):
        """Check if error is raised when name is missing from field"""
        datapackage.schema.Field(title="Everything is not awesome")

    @raises(ValueError)
    def test_foreign_key_missing_required_reference(self):
        """Check if error is raised when required foreign key values are
        missing"""
        datapackage.schema.ForeignKey(fields="where-is-my-reference")

    @raises(ValueError)
    def test_reference_missing_required_fields(self):
        """Check if error is raised when required fields is missing from
        references"""
        datapackage.schema.Reference(datapackage="gotham-characters")

    @raises(AttributeError)
    def test_resource_schema_foreign_key_bad_attribute(self):
        villain = datapackage.schema.Field(
            name='villain', title='Movie villain')
        villain_name = datapackage.schema.Field(name='name')
        villains = datapackage.schema.Reference(fields=[villain_name])
        datapackage.schema.ForeignKey(
            fields=[villain], reference=villains, villain='Dr. Hugo Strange')

    def test_resource_schema_foreign_key_Field_field(self):
        villain = datapackage.schema.Field(
            name='villain', title='Movie villain')
        villain_name = datapackage.schema.Field(name='name')
        villains = datapackage.schema.Reference(fields=villain_name)
        foreign_key = datapackage.schema.ForeignKey(
            fields=villain, reference=villains)
        assert foreign_key['fields'] == villain.name, \
            'Foreign key could not receive a Field object'

    def test_resource_schema_foreign_key_str_field(self):
        villains = datapackage.schema.Reference(fields="name")
        foreign_key = datapackage.schema.ForeignKey(
            fields='villain', reference=villains)
        assert foreign_key['fields'] == 'villain', \
            'Foreign key could not receive a string field representation'


    @raises(AttributeError)
    def test_resource_schema_reference_bad_attribute(self):
        reference = datapackage.schema.Reference(
            datapackage='http://gotham.us/datapackages',
            badpeople='villains',
            fields=['name'])

    @raises(ValueError)
    def test_ressource_schema_foreign_key_field_inconsistency(self):
        reference = datapackage.schema.Reference(
            datapackage='http://gotham.us/datapackages',
            resource='villains',
            fields=['name', 'catwoman'])
        villain = datapackage.schema.Field(
            name='villain', title='Movie villain')
        foreign_key = datapackage.schema.ForeignKey(fields=[villain],
                                                    reference=reference)

    @mocklib.patch('datapackage.compat.urlopen')
    def test_open_resource_url(self, mocklib_urlopen):
        dpkg = datapackage.DataPackage("tests/test.dpkg_url/")
        list(dpkg.data) # Force the iteration over the iterable returned from data property.
        mocklib_urlopen.assert_called_once_with('http://example.com/country-codes.csv')

    def test_open_resource_local(self):
        dpkg = datapackage.DataPackage("tests/test.dpkg_local/")
        with mocklib.patch('io.open') as mocklib_open:
            list(dpkg.data) # Force the iteration over the iterable returned from data property.
            mocklib_open.assert_called_once()

    def test_open_resource_encoding(self):
        dpkg = datapackage.DataPackage("tests/test.dpkg_local/")
        rows = list(dpkg.data) # Force the iteration over the iterable returned from data property.
        # And make sure we were able to get some utf-8 data out of thereget
<<<<<<< HEAD
        assert 'Alg\xe9rie' == rows[2]['name_fr']
=======
        assert 'Alg\xe9rie' == rows[2]['name_fr']

    def test_open_resource_parsing(self):
        dpkg = datapackage.DataPackage("tests/test.dpkg_local/")

        rows = list(dpkg.data) # Force the iteration over the iterable returned from data property.
        # And make sure we were able to get some utf-8 data out of thereget
        for r in rows:
            print(r)
>>>>>>> dfe12a66
<|MERGE_RESOLUTION|>--- conflicted
+++ resolved
@@ -652,9 +652,6 @@
         dpkg = datapackage.DataPackage("tests/test.dpkg_local/")
         rows = list(dpkg.data) # Force the iteration over the iterable returned from data property.
         # And make sure we were able to get some utf-8 data out of thereget
-<<<<<<< HEAD
-        assert 'Alg\xe9rie' == rows[2]['name_fr']
-=======
         assert 'Alg\xe9rie' == rows[2]['name_fr']
 
     def test_open_resource_parsing(self):
@@ -663,5 +660,4 @@
         rows = list(dpkg.data) # Force the iteration over the iterable returned from data property.
         # And make sure we were able to get some utf-8 data out of thereget
         for r in rows:
-            print(r)
->>>>>>> dfe12a66
+            print(r)